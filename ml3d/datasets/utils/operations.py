--- conflicted
+++ resolved
@@ -329,7 +329,6 @@
     return ret
 
 
-<<<<<<< HEAD
 def points_in_box(points,
                   rbbox,
                   origin=(0.5, 0.5, 0),
@@ -339,26 +338,18 @@
 
     If `rbbox` is in camera frame, it is first converted to world frame using
     `cam_world`. Returns a 2D array classifying each point for each box.
-=======
-def points_in_box(points, rbbox, origin=(0.5, 0.5, 0)):
-    """Check points in rotated bbox and return indicces.
->>>>>>> fedc030f
 
     Args:
         points (np.ndarray, shape=[N, 3+dim]): Points to query.
         rbbox (np.ndarray, shape=[M, 7]): Boxes3d with rotation (camera/world frame).
         origin (tuple[int]): Indicate the position of box center.
-<<<<<<< HEAD
         camera_frame: True if `rbbox` are in camera frame(like kitti format, where y
           coordinate is height), False for [x, y, z, dx, dy, dz, yaw] format.
         cam_world: camera to world transformation matrix. Required when `camera_frame` is True.
-=======
->>>>>>> fedc030f
 
     Returns:
         np.ndarray, shape=[N, M]: Indices of points in each box.
     """
-
     if camera_frame:
         assert cam_world is not None, "Provide cam_to_world matrix if points are in camera frame."
 
